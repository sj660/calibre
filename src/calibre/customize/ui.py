from __future__ import with_statement
__license__   = 'GPL v3'
__copyright__ = '2008, Kovid Goyal <kovid at kovidgoyal.net>'

import os, shutil, traceback, functools, sys, re
from contextlib import closing

from calibre.customize import Plugin, CatalogPlugin, FileTypePlugin, \
                              MetadataReaderPlugin, MetadataWriterPlugin, \
                              InterfaceActionBase as InterfaceAction, \
                              PreferencesPlugin
from calibre.customize.conversion import InputFormatPlugin, OutputFormatPlugin
from calibre.customize.profiles import InputProfile, OutputProfile
from calibre.customize.builtins import plugins as builtin_plugins
from calibre.constants import numeric_version as version, iswindows, isosx
from calibre.devices.interface import DevicePlugin
from calibre.ebooks.metadata import MetaInformation
from calibre.ebooks.metadata.covers import CoverDownload
from calibre.ebooks.metadata.fetch import MetadataSource
from calibre.utils.config import make_config_dir, Config, ConfigProxy, \
                                 plugin_dir, OptionParser, prefs
from calibre.ebooks.epub.fix import ePubFixer

platform = 'linux'
if iswindows:
    platform = 'windows'
elif isosx:
    platform = 'osx'

from zipfile import ZipFile

def _config():
    c = Config('customize')
    c.add_opt('plugins', default={}, help=_('Installed plugins'))
    c.add_opt('filetype_mapping', default={}, help=_('Mapping for filetype plugins'))
    c.add_opt('plugin_customization', default={}, help=_('Local plugin customization'))
    c.add_opt('disabled_plugins', default=set([]), help=_('Disabled plugins'))
    c.add_opt('enabled_plugins', default=set([]), help=_('Enabled plugins'))

    return ConfigProxy(c)

config = _config()

class InvalidPlugin(ValueError):
    pass

class PluginNotFound(ValueError):
    pass

def find_plugin(name):
    for plugin in _initialized_plugins:
        if plugin.name == name:
            return plugin


def load_plugin(path_to_zip_file): # {{{
    '''
    Load plugin from zip file or raise InvalidPlugin error

    :return: A :class:`Plugin` instance.
    '''
    #print 'Loading plugin from', path_to_zip_file
    if not os.access(path_to_zip_file, os.R_OK):
        raise PluginNotFound
    with closing(ZipFile(path_to_zip_file)) as zf:
        for name in zf.namelist():
            if name.lower().endswith('plugin.py'):
                locals = {}
                raw = zf.read(name)
                lines, encoding = raw.splitlines(), 'utf-8'
                cr = re.compile(r'coding[:=]\s*([-\w.]+)')
                raw = []
                for l in lines[:2]:
                    match = cr.search(l)
                    if match is not None:
                        encoding = match.group(1)
                    else:
                        raw.append(l)
                raw += lines[2:]
                raw = '\n'.join(raw)
                raw = raw.decode(encoding)
                raw = re.sub('\r\n', '\n', raw)
                exec raw in locals
                for x in locals.values():
                    if isinstance(x, type) and issubclass(x, Plugin) and \
                            x.name != 'Trivial Plugin':
                        if x.minimum_calibre_version > version or \
                            platform not in x.supported_platforms:
                            continue

                        return x

    raise InvalidPlugin(_('No valid plugin found in ')+path_to_zip_file)

# }}}

# Enable/disable plugins {{{

def disable_plugin(plugin_or_name):
    x = getattr(plugin_or_name, 'name', plugin_or_name)
    plugin = find_plugin(x)
    if not plugin.can_be_disabled:
        raise ValueError('Plugin %s cannot be disabled'%x)
    dp = config['disabled_plugins']
    dp.add(x)
    config['disabled_plugins'] = dp
    ep = config['enabled_plugins']
    if x in ep:
        ep.remove(x)
    config['enabled_plugins'] = ep

def enable_plugin(plugin_or_name):
    x = getattr(plugin_or_name, 'name', plugin_or_name)
    dp = config['disabled_plugins']
    if x in dp:
        dp.remove(x)
    config['disabled_plugins'] = dp
    ep = config['enabled_plugins']
    ep.add(x)
    config['enabled_plugins'] = ep

default_disabled_plugins = set([
<<<<<<< HEAD
    'Douban Books', 'Douban.com covers',
    'NiceBooks', 'NiceBooksCovers',
    'Fictionwise'
=======
    'Douban Books', 'Douban.com covers', 'Nicebooks', 'Nicebooks covers'
>>>>>>> fc524ee7
])

def is_disabled(plugin):
    if plugin.name in config['enabled_plugins']: return False
    return plugin.name in config['disabled_plugins'] or \
            plugin.name in default_disabled_plugins
# }}}

# File type plugins {{{

_on_import           = {}
_on_preprocess       = {}
_on_postprocess      = {}

def reread_filetype_plugins():
    global _on_import
    global _on_preprocess
    global _on_postprocess
    _on_import           = {}
    _on_preprocess       = {}
    _on_postprocess      = {}

    for plugin in _initialized_plugins:
        if isinstance(plugin, FileTypePlugin):
            for ft in plugin.file_types:
                if plugin.on_import:
                    if not _on_import.has_key(ft):
                        _on_import[ft] = []
                    _on_import[ft].append(plugin)
                if plugin.on_preprocess:
                    if not _on_preprocess.has_key(ft):
                        _on_preprocess[ft] = []
                    _on_preprocess[ft].append(plugin)
                if plugin.on_postprocess:
                    if not _on_postprocess.has_key(ft):
                        _on_postprocess[ft] = []
                    _on_postprocess[ft].append(plugin)


def _run_filetype_plugins(path_to_file, ft=None, occasion='preprocess'):
    occasion_plugins = {'import':_on_import, 'preprocess':_on_preprocess,
                'postprocess':_on_postprocess}[occasion]
    customization = config['plugin_customization']
    if ft is None:
        ft = os.path.splitext(path_to_file)[-1].lower().replace('.', '')
    nfp = path_to_file
    for plugin in occasion_plugins.get(ft, []):
        if is_disabled(plugin):
            continue
        plugin.site_customization = customization.get(plugin.name, '')
        with plugin:
            try:
                nfp = plugin.run(path_to_file)
                if not nfp:
                    nfp = path_to_file
            except:
                print 'Running file type plugin %s failed with traceback:'%plugin.name
                traceback.print_exc()
    x = lambda j : os.path.normpath(os.path.normcase(j))
    if occasion == 'postprocess' and x(nfp) != x(path_to_file):
        shutil.copyfile(nfp, path_to_file)
        nfp = path_to_file
    return nfp

run_plugins_on_import      = functools.partial(_run_filetype_plugins,
                                               occasion='import')
run_plugins_on_preprocess  = functools.partial(_run_filetype_plugins,
                                               occasion='preprocess')
run_plugins_on_postprocess = functools.partial(_run_filetype_plugins,
                                               occasion='postprocess')
# }}}

# Plugin customization {{{
def customize_plugin(plugin, custom):
    d = config['plugin_customization']
    d[plugin.name] = custom.strip()
    config['plugin_customization'] = d

def plugin_customization(plugin):
    return config['plugin_customization'].get(plugin.name, '')

# }}}

# Input/Output profiles {{{
def input_profiles():
    for plugin in _initialized_plugins:
        if isinstance(plugin, InputProfile):
            yield plugin

def output_profiles():
    for plugin in _initialized_plugins:
        if isinstance(plugin, OutputProfile):
            yield plugin
# }}}

# Metadata sources {{{
def metadata_sources(metadata_type='basic', customize=True, isbndb_key=None):
    for plugin in _initialized_plugins:
        if isinstance(plugin, MetadataSource) and \
                plugin.metadata_type == metadata_type:
            if is_disabled(plugin):
                continue
            if customize:
                customization = config['plugin_customization']
                plugin.site_customization = customization.get(plugin.name, None)
            if plugin.name == 'IsbnDB' and isbndb_key is not None:
                plugin.site_customization = isbndb_key
            yield plugin

def get_isbndb_key():
    return config['plugin_customization'].get('IsbnDB', None)

def set_isbndb_key(key):
    for plugin in _initialized_plugins:
        if plugin.name == 'IsbnDB':
            return customize_plugin(plugin, key)

def migrate_isbndb_key():
    key = prefs['isbndb_com_key']
    if key:
        prefs.set('isbndb_com_key', '')
        set_isbndb_key(key)

def cover_sources():
    customization = config['plugin_customization']
    for plugin in _initialized_plugins:
        if isinstance(plugin, CoverDownload):
            if not is_disabled(plugin):
                plugin.site_customization = customization.get(plugin.name, '')
                yield plugin

# }}}

# Interface Actions # {{{

def interface_actions():
    customization = config['plugin_customization']
    for plugin in _initialized_plugins:
        if isinstance(plugin, InterfaceAction):
            if not is_disabled(plugin):
                plugin.site_customization = customization.get(plugin.name, '')
                yield plugin
# }}}

# Preferences Plugins # {{{

def preferences_plugins():
    customization = config['plugin_customization']
    for plugin in _initialized_plugins:
        if isinstance(plugin, PreferencesPlugin):
            if not is_disabled(plugin):
                plugin.site_customization = customization.get(plugin.name, '')
                yield plugin
# }}}

# Metadata read/write {{{
_metadata_readers = {}
_metadata_writers = {}
def reread_metadata_plugins():
    global _metadata_readers
    global _metadata_writers
    _metadata_readers = {}
    for plugin in _initialized_plugins:
        if isinstance(plugin, MetadataReaderPlugin):
            for ft in plugin.file_types:
                if not _metadata_readers.has_key(ft):
                    _metadata_readers[ft] = []
                _metadata_readers[ft].append(plugin)
        elif isinstance(plugin, MetadataWriterPlugin):
            for ft in plugin.file_types:
                if not _metadata_writers.has_key(ft):
                    _metadata_writers[ft] = []
                _metadata_writers[ft].append(plugin)

def metadata_readers():
    ans = set([])
    for plugins in _metadata_readers.values():
        for plugin in plugins:
            ans.add(plugin)
    return ans

def metadata_writers():
    ans = set([])
    for plugins in _metadata_writers.values():
        for plugin in plugins:
            ans.add(plugin)
    return ans

class QuickMetadata(object):

    def __init__(self):
        self.quick = False

    def __enter__(self):
        self.quick = True

    def __exit__(self, *args):
        self.quick = False

quick_metadata = QuickMetadata()

class ApplyNullMetadata(object):

    def __init__(self):
        self.apply_null = False

    def __enter__(self):
        self.apply_null = True

    def __exit__(self, *args):
        self.apply_null = False

apply_null_metadata = ApplyNullMetadata()

def get_file_type_metadata(stream, ftype):
    mi = MetaInformation(None, None)

    ftype = ftype.lower().strip()
    if _metadata_readers.has_key(ftype):
        for plugin in _metadata_readers[ftype]:
            if not is_disabled(plugin):
                with plugin:
                    try:
                        plugin.quick = quick_metadata.quick
                        if hasattr(stream, 'seek'):
                            stream.seek(0)
                        mi = plugin.get_metadata(stream, ftype.lower().strip())
                        break
                    except:
                        traceback.print_exc()
                        continue
    return mi

def set_file_type_metadata(stream, mi, ftype):
    ftype = ftype.lower().strip()
    if _metadata_writers.has_key(ftype):
        for plugin in _metadata_writers[ftype]:
            if not is_disabled(plugin):
                with plugin:
                    try:
                        plugin.apply_null = apply_null_metadata.apply_null
                        plugin.set_metadata(stream, mi, ftype.lower().strip())
                        break
                    except:
                        print 'Failed to set metadata for', repr(getattr(mi, 'title', ''))
                        traceback.print_exc()

# }}}

# Add/remove plugins {{{

def add_plugin(path_to_zip_file):
    make_config_dir()
    plugin = load_plugin(path_to_zip_file)
    plugin = initialize_plugin(plugin, path_to_zip_file)
    plugins = config['plugins']
    zfp = os.path.join(plugin_dir, plugin.name+'.zip')
    if os.path.exists(zfp):
        os.remove(zfp)
    shutil.copyfile(path_to_zip_file, zfp)
    plugins[plugin.name] = zfp
    config['plugins'] = plugins
    initialize_plugins()
    return plugin

def remove_plugin(plugin_or_name):
    name = getattr(plugin_or_name, 'name', plugin_or_name)
    plugins = config['plugins']
    removed = False
    if name in plugins.keys():
        removed = True
        zfp = plugins[name]
        if os.path.exists(zfp):
            os.remove(zfp)
        plugins.pop(name)
    config['plugins'] = plugins
    initialize_plugins()
    return removed

# }}}

# Input/Output format plugins {{{

def input_format_plugins():
    for plugin in _initialized_plugins:
        if isinstance(plugin, InputFormatPlugin):
            yield plugin

def plugin_for_input_format(fmt):
    customization = config['plugin_customization']
    for plugin in input_format_plugins():
        if fmt.lower() in plugin.file_types:
            plugin.site_customization = customization.get(plugin.name, None)
            return plugin

def all_input_formats():
    formats = set([])
    for plugin in input_format_plugins():
        for format in plugin.file_types:
            formats.add(format)
    return formats

def available_input_formats():
    formats = set([])
    for plugin in input_format_plugins():
        if not is_disabled(plugin):
            for format in plugin.file_types:
                formats.add(format)
    formats.add('zip'), formats.add('rar')
    return formats


def output_format_plugins():
    for plugin in _initialized_plugins:
        if isinstance(plugin, OutputFormatPlugin):
            yield plugin

def plugin_for_output_format(fmt):
    customization = config['plugin_customization']
    for plugin in output_format_plugins():
        if fmt.lower() == plugin.file_type:
            plugin.site_customization = customization.get(plugin.name, None)
            return plugin

def available_output_formats():
    formats = set([])
    for plugin in output_format_plugins():
        if not is_disabled(plugin):
            formats.add(plugin.file_type)
    return formats

# }}}

# Catalog plugins {{{

def catalog_plugins():
    for plugin in _initialized_plugins:
        if isinstance(plugin, CatalogPlugin):
            yield plugin

def available_catalog_formats():
    formats = set([])
    for plugin in catalog_plugins():
        if not is_disabled(plugin):
            for format in plugin.file_types:
                formats.add(format)
    return formats

def plugin_for_catalog_format(fmt):
    for plugin in catalog_plugins():
        if fmt.lower() in plugin.file_types:
            return plugin

# }}}

def device_plugins(): # {{{
    for plugin in _initialized_plugins:
        if isinstance(plugin, DevicePlugin):
            if not is_disabled(plugin):
                if platform in plugin.supported_platforms:
                    yield plugin
# }}}

# epub fixers {{{
def epub_fixers():
    for plugin in _initialized_plugins:
        if isinstance(plugin, ePubFixer):
            if not is_disabled(plugin):
                if platform in plugin.supported_platforms:
                    yield plugin
# }}}

# Initialize plugins {{{

_initialized_plugins = []

def initialize_plugin(plugin, path_to_zip_file):
    try:
        p = plugin(path_to_zip_file)
        p.initialize()
        return p
    except Exception:
        print 'Failed to initialize plugin:', plugin.name, plugin.version
        tb = traceback.format_exc()
        raise InvalidPlugin((_('Initialization of plugin %s failed with traceback:')
                            %tb) + '\n'+tb)


def initialize_plugins():
    global _initialized_plugins
    _initialized_plugins = []
    for zfp in list(config['plugins'].values()) + builtin_plugins:
        try:
            try:
                plugin = load_plugin(zfp) if not isinstance(zfp, type) else zfp
            except PluginNotFound:
                continue
            plugin = initialize_plugin(plugin, None if isinstance(zfp, type) else zfp)
            _initialized_plugins.append(plugin)
        except:
            print 'Failed to initialize plugin...'
            traceback.print_exc()
    _initialized_plugins.sort(cmp=lambda x,y:cmp(x.priority, y.priority), reverse=True)
    reread_filetype_plugins()
    reread_metadata_plugins()

initialize_plugins()

def initialized_plugins():
    for plugin in _initialized_plugins:
        yield plugin

# }}}

# CLI {{{

def option_parser():
    parser = OptionParser(usage=_('''\
    %prog options

    Customize calibre by loading external plugins.
    '''))
    parser.add_option('-a', '--add-plugin', default=None,
                      help=_('Add a plugin by specifying the path to the zip file containing it.'))
    parser.add_option('-r', '--remove-plugin', default=None,
                      help=_('Remove a custom plugin by name. Has no effect on builtin plugins'))
    parser.add_option('--customize-plugin', default=None,
                      help=_('Customize plugin. Specify name of plugin and customization string separated by a comma.'))
    parser.add_option('-l', '--list-plugins', default=False, action='store_true',
                      help=_('List all installed plugins'))
    parser.add_option('--enable-plugin', default=None,
                      help=_('Enable the named plugin'))
    parser.add_option('--disable-plugin', default=None,
                      help=_('Disable the named plugin'))
    return parser

def main(args=sys.argv):
    parser = option_parser()
    if len(args) < 2:
        parser.print_help()
        return 1
    opts, args = parser.parse_args(args)
    if opts.add_plugin is not None:
        plugin = add_plugin(opts.add_plugin)
        print 'Plugin added:', plugin.name, plugin.version
    if opts.remove_plugin is not None:
        if remove_plugin(opts.remove_plugin):
            print 'Plugin removed'
        else:
            print 'No custom pluginnamed', opts.remove_plugin
    if opts.customize_plugin is not None:
        name, custom = opts.customize_plugin.split(',')
        plugin = find_plugin(name.strip())
        if plugin is None:
            print 'No plugin with the name %s exists'%name
            return 1
        customize_plugin(plugin, custom)
    if opts.enable_plugin is not None:
        enable_plugin(opts.enable_plugin.strip())
    if opts.disable_plugin is not None:
        disable_plugin(opts.disable_plugin.strip())
    if opts.list_plugins:
        fmt = '%-15s%-20s%-15s%-15s%s'
        print fmt%tuple(('Type|Name|Version|Disabled|Site Customization'.split('|')))
        print
        for plugin in initialized_plugins():
            print fmt%(
                                plugin.type, plugin.name,
                                plugin.version, is_disabled(plugin),
                                plugin_customization(plugin)
                                )
            print '\t', plugin.description
            if plugin.is_customizable():
                print '\t', plugin.customization_help()
            print

    return 0

if __name__ == '__main__':
    sys.exit(main())
# }}}
<|MERGE_RESOLUTION|>--- conflicted
+++ resolved
@@ -120,13 +120,7 @@
     config['enabled_plugins'] = ep
 
 default_disabled_plugins = set([
-<<<<<<< HEAD
-    'Douban Books', 'Douban.com covers',
-    'NiceBooks', 'NiceBooksCovers',
-    'Fictionwise'
-=======
-    'Douban Books', 'Douban.com covers', 'Nicebooks', 'Nicebooks covers'
->>>>>>> fc524ee7
+    'Douban Books', 'Douban.com covers', 'Fictionwise', 'Nicebooks', 'Nicebooks covers'
 ])
 
 def is_disabled(plugin):
