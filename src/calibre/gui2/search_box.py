#!/usr/bin/env python
# vim:fileencoding=UTF-8:ts=4:sw=4:sta:et:sts=4:ai
from __future__ import with_statement

__license__   = 'GPL v3'
__copyright__ = '2009, Kovid Goyal <kovid@kovidgoyal.net>'
__docformat__ = 'restructuredtext en'

from PyQt4.Qt import QComboBox, Qt, QLineEdit, QStringList, pyqtSlot, \
                     pyqtSignal, SIGNAL, QObject, QDialog
from PyQt4.QtGui import QCompleter

from calibre.gui2 import config
from calibre.gui2.dialogs.confirm_delete import confirm
from calibre.gui2.dialogs.saved_search_editor import SavedSearchEditor
from calibre.gui2.dialogs.search import SearchDialog
from calibre.utils.config import prefs
from calibre.utils.search_query_parser import saved_searches

class SearchLineEdit(QLineEdit):

    def keyPressEvent(self, event):
        self.emit(SIGNAL('key_pressed(PyQt_PyObject)'), event)
        QLineEdit.keyPressEvent(self, event)

    def mouseReleaseEvent(self, event):
        self.emit(SIGNAL('mouse_released(PyQt_PyObject)'), event)
        QLineEdit.mouseReleaseEvent(self, event)

    def focusOutEvent(self, event):
        self.emit(SIGNAL('focus_out(PyQt_PyObject)'), event)
        QLineEdit.focusOutEvent(self, event)

    def dropEvent(self, ev):
        if self.parent().help_state:
            self.parent().normalize_state()
        return QLineEdit.dropEvent(self, ev)

    def contextMenuEvent(self, ev):
        if self.parent().help_state:
            self.parent().normalize_state()
        return QLineEdit.contextMenuEvent(self, ev)

    @pyqtSlot()
    def paste(self, *args):
        if self.parent().help_state:
            self.parent().normalize_state()
        return QLineEdit.paste(self)

class SearchBox2(QComboBox):

    '''
    To use this class:

        * Call initialize()
        * Connect to the search() and cleared() signals from this widget
        * Call search_done() after every search is complete
        * Use clear() to clear back to the help message
    '''

    INTERVAL = 1500 #: Time to wait before emitting search signal
    MAX_COUNT = 25

    search = pyqtSignal(object)

    def __init__(self, parent=None):
        QComboBox.__init__(self, parent)
        self.normal_background = 'rgb(255, 255, 255, 0%)'
        self.line_edit = SearchLineEdit(self)
        self.setLineEdit(self.line_edit)
        self.connect(self.line_edit, SIGNAL('key_pressed(PyQt_PyObject)'),
                self.key_pressed, Qt.DirectConnection)
        self.connect(self.line_edit, SIGNAL('mouse_released(PyQt_PyObject)'),
                self.mouse_released, Qt.DirectConnection)
        self.setEditable(True)
        self.help_state = False
        self.as_you_type = True
        self.prev_search = ''
        self.timer = None
        self.setInsertPolicy(self.NoInsert)
        self.setMaxCount(self.MAX_COUNT)
        self.setSizeAdjustPolicy(self.AdjustToMinimumContentsLengthWithIcon)
        self.setMinimumContentsLength(25)
        self._in_a_search = False

    def initialize(self, opt_name, colorize=False, help_text=_('Search')):
        self.as_you_type = config['search_as_you_type']
        self.opt_name = opt_name
        self.addItems(QStringList(list(set(config[opt_name]))))
        self.help_text = help_text
        self.colorize = colorize
        self.clear_to_help()
        self.connect(self, SIGNAL('editTextChanged(QString)'), self.text_edited_slot)

    def normalize_state(self):
        self.setEditText('')
        self.line_edit.setStyleSheet(
            'QLineEdit { color: black; background-color: %s; }' %
            self.normal_background)
        self.help_state = False

    def clear_to_help(self):
<<<<<<< HEAD
=======
        if self.help_state:
            return
        self.help_state = True
        self.search.emit('')
>>>>>>> 01c13519
        self._in_a_search = False
        self.setEditText(self.help_text)
        if self.timer is not None: # Turn off any timers that got started in setEditText
            self.killTimer(self.timer)
            self.timer = None
        self.line_edit.home(False)
        self.line_edit.setStyleSheet(
                'QLineEdit { color: gray; background-color: %s; }' %
                self.normal_background)
        self.emit(SIGNAL('cleared()'))
        self.search.emit('')

    def text(self):
        return self.currentText()

    def clear(self):
        self.clear_to_help()

    def search_done(self, ok):
        if not unicode(self.currentText()).strip():
            return self.clear_to_help()
        self._in_a_search = ok
        col = 'rgba(0,255,0,20%)' if ok else 'rgb(255,0,0,20%)'
        if not self.colorize:
            col = self.normal_background
        self.line_edit.setStyleSheet('QLineEdit { color: black; background-color: %s; }' % col)

    def key_pressed(self, event):
        if self.help_state:
            self.normalize_state()
        if not self.as_you_type:
            if event.key() in (Qt.Key_Return, Qt.Key_Enter):
                self.do_search()

    def mouse_released(self, event):
        if self.help_state:
            self.normalize_state()

    def text_edited_slot(self, text):
        if self.as_you_type:
            self.timer = self.startTimer(self.__class__.INTERVAL)

    def timerEvent(self, event):
        self.killTimer(event.timerId())
        if event.timerId() == self.timer:
            self.timer = None
            self.do_search()

    @property
    def smart_text(self):
        text = unicode(self.currentText()).strip()
        if not text or text == self.help_text:
            return ''
        return text

    def do_search(self):
        text = unicode(self.currentText()).strip()
        if not text or text == self.help_text:
            return self.clear()
        self.help_state = False
        self.prev_search = text
        self.search.emit(text)

        idx = self.findText(text, Qt.MatchFixedString)
        self.block_signals(True)
        if idx < 0:
            self.insertItem(0, text)
        else:
            t = self.itemText(idx)
            self.removeItem(idx)
            self.insertItem(0, t)
            self.setCurrentIndex(0)
        self.block_signals(False)
        config[self.opt_name] = [unicode(self.itemText(i)) for i in
                range(self.count())]

    def block_signals(self, yes):
        self.blockSignals(yes)
        self.line_edit.blockSignals(yes)

    def search_from_tokens(self, tokens, all):
        ans = u' '.join([u'%s:%s'%x for x in tokens])
        if not all:
            ans = '[' + ans + ']'
        self.set_search_string(ans)

    def search_from_tags(self, tags, all):
        joiner = ' and ' if all else ' or '
        self.set_search_string(joiner.join(tags))

    def set_search_string(self, txt):
        if not txt:
            self.clear_to_help()
            return
        self.normalize_state()
        self.setEditText(txt)
        if self.timer is not None: # Turn off any timers that got started in setEditText
            self.killTimer(self.timer)
            self.timer = None
        self.search.emit(txt)
        self.line_edit.end(False)
        self.initial_state = False

    def search_as_you_type(self, enabled):
        self.as_you_type = enabled

    def in_a_search(self):
        return self._in_a_search

class SavedSearchBox(QComboBox):

    '''
    To use this class:
        * Call initialize()
        * Connect to the changed() signal from this widget
          if you care about changes to the list of saved searches.
    '''

    def __init__(self, parent=None):
        QComboBox.__init__(self, parent)
        self.normal_background = 'rgb(255, 255, 255, 0%)'

        self.line_edit = SearchLineEdit(self)
        self.setLineEdit(self.line_edit)
        self.connect(self.line_edit, SIGNAL('key_pressed(PyQt_PyObject)'),
                self.key_pressed, Qt.DirectConnection)
        self.connect(self.line_edit, SIGNAL('mouse_released(PyQt_PyObject)'),
                self.mouse_released, Qt.DirectConnection)
        self.connect(self.line_edit, SIGNAL('focus_out(PyQt_PyObject)'),
                self.focus_out, Qt.DirectConnection)
        self.connect(self, SIGNAL('activated(const QString&)'),
                self.saved_search_selected)

        completer = QCompleter(self) # turn off auto-completion
        self.setCompleter(completer)
        self.setEditable(True)
        self.help_state = True
        self.prev_search = ''
        self.setInsertPolicy(self.NoInsert)
        self.setSizeAdjustPolicy(self.AdjustToMinimumContentsLengthWithIcon)
        self.setMinimumContentsLength(10)
        self.tool_tip_text = self.toolTip()

    def initialize(self, _saved_searches, _search_box, colorize=False, help_text=_('Search')):
        self.saved_searches = _saved_searches
        self.search_box = _search_box
        self.help_text = help_text
        self.colorize = colorize
        self.clear_to_help()

    def normalize_state(self):
        self.setEditText('')
        self.line_edit.setStyleSheet(
            'QLineEdit { color: black; background-color: %s; }' %
            self.normal_background)
        self.help_state = False

    def clear_to_help(self):
        self.setToolTip(self.tool_tip_text)
        self.initialize_saved_search_names()
        self.setEditText(self.help_text)
        self.line_edit.home(False)
        self.help_state = True
        self.line_edit.setStyleSheet(
                'QLineEdit { color: gray; background-color: %s; }' %
                self.normal_background)

    def focus_out(self, event):
        if self.currentText() == '':
            self.clear_to_help()

    def key_pressed(self, event):
        if self.help_state:
            self.normalize_state()

    def mouse_released(self, event):
        if self.help_state:
            self.normalize_state()

    def saved_search_selected (self, qname):
        qname = unicode(qname)
        if qname is None or not qname.strip():
            return
        self.normalize_state()
        self.search_box.set_search_string(u'search:"%s"' % qname)
        self.setEditText(qname)
        self.setToolTip(self.saved_searches.lookup(qname))

    def initialize_saved_search_names(self):
        self.clear()
        qnames = self.saved_searches.names()
        self.addItems(qnames)
        self.setCurrentIndex(-1)

    # SIGNALed from the main UI
    def delete_search_button_clicked(self):
        if not confirm('<p>'+_('The selected search will be '
                       '<b>permanently deleted</b>. Are you sure?')
                    +'</p>', 'saved_search_delete', self):
            return
        idx = self.currentIndex
        if idx < 0:
            return
        ss = self.saved_searches.lookup(unicode(self.currentText()))
        if ss is None:
            return
        self.saved_searches.delete(unicode(self.currentText()))
        self.clear_to_help()
        self.search_box.clear_to_help()
        self.emit(SIGNAL('changed()'))

    # SIGNALed from the main UI
    def save_search_button_clicked(self):
        name = unicode(self.currentText())
        if self.help_state or not name.strip():
            name = unicode(self.search_box.text()).replace('"', '')
        self.saved_searches.delete(name)
        self.saved_searches.add(name, unicode(self.search_box.text()))
        # now go through an initialization cycle to ensure that the combobox has
        # the new search in it, that it is selected, and that the search box
        # references the new search instead of the text in the search.
        self.clear_to_help()
        self.normalize_state()
        self.setCurrentIndex(self.findText(name))
        self.saved_search_selected (name)
        self.emit(SIGNAL('changed()'))

    # SIGNALed from the main UI
    def copy_search_button_clicked (self):
        idx = self.currentIndex();
        if idx < 0:
            return
        self.search_box.set_search_string(self.saved_searches.lookup(unicode(self.currentText())))

class SearchBoxMixin(object):

    def __init__(self):
        self.search.initialize('main_search_history', colorize=True,
                help_text=_('Search (For Advanced Search click the button to the left)'))
        self.connect(self.search, SIGNAL('cleared()'), self.search_box_cleared)
        self.connect(self.clear_button, SIGNAL('clicked()'), self.search.clear)
        QObject.connect(self.advanced_search_button, SIGNAL('clicked(bool)'),
                        self.do_advanced_search)

        self.search.clear()
        self.search.setFocus(Qt.OtherFocusReason)
        self.search.setMaximumWidth(self.width()-150)

    def search_box_cleared(self):
        self.tags_view.clear()
        self.saved_search.clear_to_help()
        self.set_number_of_books_shown()

    def do_advanced_search(self, *args):
        d = SearchDialog(self)
        if d.exec_() == QDialog.Accepted:
            self.search.set_search_string(d.search_string())

class SavedSearchBoxMixin(object):

    def __init__(self):
        self.connect(self.saved_search, SIGNAL('changed()'), self.saved_searches_changed)
        self.saved_searches_changed()
        self.connect(self.clear_button, SIGNAL('clicked()'), self.saved_search.clear_to_help)
        self.saved_search.initialize(saved_searches, self.search, colorize=True,
                help_text=_('Saved Searches'))
        self.connect(self.save_search_button, SIGNAL('clicked()'),
                self.saved_search.save_search_button_clicked)
        self.connect(self.delete_search_button, SIGNAL('clicked()'),
                self.saved_search.delete_search_button_clicked)
        self.connect(self.copy_search_button, SIGNAL('clicked()'),
                self.saved_search.copy_search_button_clicked)


    def saved_searches_changed(self):
        p = prefs['saved_searches'].keys()
        p.sort()
        t = unicode(self.search_restriction.currentText())
        self.search_restriction.clear() # rebuild the restrictions combobox using current saved searches
        self.search_restriction.addItem('')
        self.tags_view.recount()
        for s in p:
            self.search_restriction.addItem(s)
        if t:
            if t in p: # redo the current restriction, if there was one
                self.search_restriction.setCurrentIndex(self.search_restriction.findText(t))
                # self.tags_view.set_search_restriction(t)
            else:
                self.search_restriction.setCurrentIndex(0)
                self.apply_search_restriction('')

    def do_saved_search_edit(self, search):
        d = SavedSearchEditor(self, search)
        d.exec_()
        if d.result() == d.Accepted:
            self.saved_searches_changed()
            self.saved_search.clear_to_help()

<|MERGE_RESOLUTION|>--- conflicted
+++ resolved
@@ -100,13 +100,10 @@
         self.help_state = False
 
     def clear_to_help(self):
-<<<<<<< HEAD
-=======
         if self.help_state:
             return
         self.help_state = True
         self.search.emit('')
->>>>>>> 01c13519
         self._in_a_search = False
         self.setEditText(self.help_text)
         if self.timer is not None: # Turn off any timers that got started in setEditText
@@ -117,7 +114,6 @@
                 'QLineEdit { color: gray; background-color: %s; }' %
                 self.normal_background)
         self.emit(SIGNAL('cleared()'))
-        self.search.emit('')
 
     def text(self):
         return self.currentText()
