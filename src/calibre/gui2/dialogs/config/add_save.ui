<?xml version="1.0" encoding="UTF-8"?>
<ui version="4.0">
 <class>TabWidget</class>
 <widget class="QTabWidget" name="TabWidget">
  <property name="geometry">
   <rect>
    <x>0</x>
    <y>0</y>
    <width>588</width>
    <height>516</height>
   </rect>
  </property>
  <property name="windowTitle">
   <string>TabWidget</string>
  </property>
  <property name="currentIndex">
   <number>0</number>
  </property>
  <widget class="QWidget" name="tab">
   <attribute name="title">
    <string>&amp;Adding books</string>
   </attribute>
   <layout class="QGridLayout" name="gridLayout_3">
    <item row="0" column="0" colspan="2">
     <widget class="QLabel" name="label_6">
      <property name="text">
       <string>Here you can control how calibre will read metadata from the files you add to it. calibre can either read metadata from the contents of the file, or from the filename.</string>
      </property>
      <property name="wordWrap">
       <bool>true</bool>
      </property>
     </widget>
    </item>
    <item row="1" column="0">
     <widget class="QCheckBox" name="opt_read_metadata_from_filename">
      <property name="text">
       <string>Read metadata only from &amp;file name</string>
      </property>
     </widget>
    </item>
    <item row="1" column="1">
     <widget class="QCheckBox" name="opt_swap_author_names">
      <property name="toolTip">
       <string>Swap the firstname and lastname of the author. This affects only metadata read from file names.</string>
      </property>
      <property name="text">
       <string>&amp;Swap author firstname and lastname</string>
      </property>
     </widget>
    </item>
    <item row="2" column="0" colspan="2">
     <widget class="QCheckBox" name="opt_add_formats_to_existing">
      <property name="toolTip">
       <string>If an existing book with a similar title and author is found that does not have the format being added, the format is added
to the existing book, instead of creating a new entry. If the existing book already has the format, then it is silently ignored.

Title match ignores leading indefinite articles (&quot;the&quot;, &quot;a&quot;, &quot;an&quot;), punctuation, case, etc. Author match is exact.</string>
      </property>
      <property name="text">
       <string>If books with similar titles and authors found, &amp;merge the new files automatically</string>
      </property>
     </widget>
    </item>
    <item row="3" column="0" colspan="2">
     <widget class="QGroupBox" name="metadata_box">
      <property name="title">
       <string>&amp;Configure metadata from file name</string>
      </property>
      <layout class="QVBoxLayout" name="verticalLayout">
       <item>
        <spacer name="verticalSpacer">
         <property name="orientation">
          <enum>Qt::Vertical</enum>
         </property>
         <property name="sizeHint" stdset="0">
          <size>
           <width>20</width>
           <height>363</height>
          </size>
         </property>
        </spacer>
       </item>
      </layout>
     </widget>
    </item>
   </layout>
  </widget>
  <widget class="QWidget" name="tab">
   <attribute name="title">
    <string>&amp;Saving books</string>
   </attribute>
   <layout class="QGridLayout" name="gridLayout">
    <item row="0" column="0" colspan="2">
     <widget class="QLabel" name="label">
      <property name="text">
       <string>Here you can control how calibre will save your books when you click the Save to Disk button:</string>
      </property>
      <property name="wordWrap">
       <bool>true</bool>
      </property>
     </widget>
    </item>
    <item row="1" column="0">
     <widget class="QCheckBox" name="opt_save_cover">
      <property name="text">
       <string>Save &amp;cover separately</string>
      </property>
     </widget>
    </item>
    <item row="2" column="0">
     <widget class="QCheckBox" name="opt_update_metadata">
      <property name="text">
       <string>Update &amp;metadata in saved copies</string>
      </property>
     </widget>
    </item>
    <item row="3" column="0" colspan="2">
     <widget class="QCheckBox" name="opt_write_opf">
      <property name="text">
       <string>Save metadata in &amp;OPF file</string>
      </property>
     </widget>
    </item>
    <item row="4" column="0" colspan="2">
     <widget class="QCheckBox" name="opt_asciiize">
      <property name="text">
       <string>Convert non-English characters to &amp;English equivalents</string>
      </property>
     </widget>
    </item>
    <item row="5" column="0">
     <widget class="QLabel" name="label_2">
      <property name="text">
       <string>Format &amp;dates as:</string>
      </property>
      <property name="buddy">
       <cstring>opt_timefmt</cstring>
      </property>
     </widget>
    </item>
    <item row="5" column="1">
     <widget class="QLineEdit" name="opt_timefmt"/>
    </item>
    <item row="6" column="0">
     <widget class="QLabel" name="label_3">
      <property name="text">
       <string>File &amp;formats to save:</string>
      </property>
      <property name="buddy">
       <cstring>opt_formats</cstring>
      </property>
     </widget>
    </item>
    <item row="6" column="1">
     <widget class="QLineEdit" name="opt_formats"/>
    </item>
    <item row="1" column="1">
     <widget class="QCheckBox" name="opt_replace_whitespace">
      <property name="text">
       <string>Replace space with &amp;underscores</string>
      </property>
     </widget>
    </item>
    <item row="2" column="1">
     <widget class="QCheckBox" name="opt_to_lowercase">
      <property name="text">
       <string>Change paths to &amp;lowercase</string>
      </property>
     </widget>
    </item>
    <item row="7" column="0" colspan="2">
     <widget class="SaveTemplate" name="save_template" native="true"/>
    </item>
   </layout>
  </widget>
  <widget class="QWidget" name="tab_2">
   <attribute name="title">
    <string>Sending to &amp;device</string>
   </attribute>
   <layout class="QVBoxLayout" name="verticalLayout_2">
    <item>
     <widget class="QCheckBox" name="preserve_user_collections">
      <property name="text">
<<<<<<< HEAD
       <string>Preserve user collections.</string>
=======
       <string>Preserve device collections.</string>
>>>>>>> e7eb5b69
      </property>
     </widget>
    </item>
    <item>
     <widget class="QLabel" name="label_41">
      <property name="text">
<<<<<<< HEAD
       <string>If checked, collections will not be deleted even if a book with changed metadata is resent and the collection is not in the book's metadata. In addition, editing collections on the device view will be enabled.</string>
=======
       <string>If checked, collections will not be deleted even if a book with changed metadata is resent and the collection is not in the book's metadata. In addition, editing collections in the device view will be enabled. If unchecked, collections will be always reflect only the metadata in the calibre library.</string>
>>>>>>> e7eb5b69
      </property>
      <property name="wordWrap">
       <bool>true</bool>
      </property>
     </widget>
    </item>
    <item>
     <widget class="QLabel" name="label_42">
      <property name="text">
       <string>  </string>
      </property>
     </widget>
    </item>
    <item>
     <widget class="QLabel" name="label_43">
      <property name="text">
       <string>Here you can control how calibre will save your books when you click the Send to Device button. This setting can be overriden for individual devices by customizing the device interface plugins in Preferences-&gt;Plugins</string>
      </property>
      <property name="wordWrap">
       <bool>true</bool>
      </property>
     </widget>
    </item>
    <item>
     <widget class="SaveTemplate" name="send_template" native="true"/>
    </item>
   </layout>
  </widget>
 </widget>
 <customwidgets>
  <customwidget>
   <class>SaveTemplate</class>
   <extends>QWidget</extends>
   <header>calibre/gui2/dialogs/config/save_template.h</header>
   <container>1</container>
  </customwidget>
 </customwidgets>
 <resources/>
 <connections/>
</ui><|MERGE_RESOLUTION|>--- conflicted
+++ resolved
@@ -181,22 +181,14 @@
     <item>
      <widget class="QCheckBox" name="preserve_user_collections">
       <property name="text">
-<<<<<<< HEAD
-       <string>Preserve user collections.</string>
-=======
        <string>Preserve device collections.</string>
->>>>>>> e7eb5b69
       </property>
      </widget>
     </item>
     <item>
      <widget class="QLabel" name="label_41">
       <property name="text">
-<<<<<<< HEAD
-       <string>If checked, collections will not be deleted even if a book with changed metadata is resent and the collection is not in the book's metadata. In addition, editing collections on the device view will be enabled.</string>
-=======
        <string>If checked, collections will not be deleted even if a book with changed metadata is resent and the collection is not in the book's metadata. In addition, editing collections in the device view will be enabled. If unchecked, collections will be always reflect only the metadata in the calibre library.</string>
->>>>>>> e7eb5b69
       </property>
       <property name="wordWrap">
        <bool>true</bool>
