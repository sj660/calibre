--- conflicted
+++ resolved
@@ -47,14 +47,10 @@
                     'shorten'       : (3, _shorten),
         }
 
-<<<<<<< HEAD
-    def get_value(self, key, args):
-=======
     format_string_re = re.compile(r'^(.*)\|(.*)\|(.*)$')
     compress_spaces = re.compile(r'\s+')
 
-    def get_value(self, key, args, mi):
->>>>>>> 87d70304
+    def get_value(self, key, args):
         raise Exception('get_value must be implemented in the subclass')
 
 
